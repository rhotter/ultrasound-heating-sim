--- conflicted
+++ resolved
@@ -93,24 +93,17 @@
     if args.config_brna2025:
         print("Using Brna et al. 2025 configuration (with skull/skin layers)")
         config = SimulationConfigBrna2025()
-<<<<<<< HEAD
         # Override focus depth if not specified
         if args.focus_depth is None:
             args.focus_depth = FOCAL_DEPTH_BRNA2025
             print(f"Setting focal depth to {args.focus_depth*1e3:.1f} mm (2mm below skull)")
-=======
-        # Override transmit focus if not specified
-        if args.transmit_focus is None:
-            args.transmit_focus = FOCAL_DEPTH_BRNA2025
-            print(f"Setting focal depth to {args.transmit_focus*1e3:.1f} mm (2mm below skull)")
     elif args.config_brna2025_homogeneous:
         print("Using Brna et al. 2025 configuration (homogeneous brain only)")
         config = SimulationConfigBrna2025Homogeneous()
-        # Override transmit focus if not specified
-        if args.transmit_focus is None:
-            args.transmit_focus = FOCAL_DEPTH_BRNA2025_HOMOGENEOUS
-            print(f"Setting focal depth to {args.transmit_focus*1e3:.1f} mm")
->>>>>>> cc96be31
+        # Override focus depth if not specified
+        if args.focus_depth is None:
+            args.focus_depth = FOCAL_DEPTH_BRNA2025_HOMOGENEOUS
+            print(f"Setting focal depth to {args.focus_depth*1e3:.1f} mm")
     else:
         config = SimulationConfig()
 
@@ -128,16 +121,12 @@
         intensity_data = np.load(args.intensity_file)
     else:
         # Run acoustic simulation (prints pressure analysis)
-        intensity_data = run_acoustic_simulation(
+        intensity_data, max_pressure, medium_sound_speed, pressure_data = run_acoustic_simulation(
             config,
             args.output_dir,
             use_gpu=not args.use_cpu,
-<<<<<<< HEAD
             focus_depth=args.focus_depth,
-=======
-            transmit_focus=args.transmit_focus,
             skip_videos=args.skip_videos,
->>>>>>> cc96be31
         )
 
     # Run heat simulation (unless acoustic-only mode)
